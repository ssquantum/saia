"""Single Atom Image Analysis
Stefan Spence 26/02/19

 - watch the image_read_path directory for new images
 - save the new image with label into a dated subdirectory under image_storage_path
 - find the position of the atom in the image and integrate the signal
 - determine atom presence by comparison with a threshold count
 - plot a histogram of signal counts, which defines the threshold
 - save file references to easily re-analyse data

Assume that there are two peaks in the histogram which are separated by a 
region of zeros

Assuming that image files are ASCII

Use Qt to send the signal from the watchdog to a real-time plot
"""
import os
import sys
import numpy as np
import pyqtgraph as pg  # not as flexible as matplotlib but works a lot better with qt
import shutil
# change directory to this file's location
os.chdir(os.path.dirname(os.path.realpath(__file__))) 
import time
<<<<<<< HEAD
from PyQt4.QtCore import QThread, pyqtSignal
from PyQt4.QtGui import (QApplication, QPushButton, QWidget, QLabel, QAction,
        QGridLayout, QMainWindow, QMessageBox, QLineEdit, 
        QDoubleValidator, QComboBox) 
=======
from PyQt5.QtCore import QThread, pyqtSignal
from PyQt5.QtGui import (QApplication, QPushButton, QWidget, QLabel, QAction,
        QGridLayout, QMainWindow, QMessageBox, QLineEdit, QIcon, QFileDialog,
        QDoubleValidator, QComboBox, QMenu) 
>>>>>>> b65ba926
from watchdog.observers import Observer
from watchdog.events import FileSystemEventHandler


def gauss(x, A, x0, sig):
    """Gaussian centred at x0 with amplitude A and standard deviation sig.
    When A = 1 this is the normal distribution. Note that Gaussian beam
    propagation uses a 1/e^2 width wx = 2*sig."""
    return A* np.exp(-(x-x0)**2 /2. /sig**2) 

          
def est_param(x, y):
    """Generator function to estimate the parameters for a Guassian fit. 
    Assume that the data has peaks of decreasing amplitude separated by regions of zero."""
    A = np.max(y)          # amplitude is peak height
    ind = np.argmax(y)     # index of peak
    x0 = x[ind]            # centre is position of peak height
    
    # estimate half max at the closest index above the peak where it drops below A/2
    try:
        sig = abs(x0 - x[ind + np.where(y[ind:] < A/2.)[0][0]]) /1.177  # s.d. is HWHM/sqrt(2ln2) 
        # assuming there's no y-background-offset of the Gaussian
        top = ind + np.where(y[ind:] == 0)[0][0]  # upper edge of the peak is where the counts return to zero
        
    except IndexError:
        sig = abs(x0 - x[ind-1])/1.177  # probably reached the end of the list of x values
        top = len(x) - 1
    
    return A, ind, x0, sig, top
    
####    ####    ####    ####
    
# set up an event handler that is also a QObject through inheritance of QThread
class system_event_handler(FileSystemEventHandler, QThread):
    """The event handler responds to file creation events and emits the path
    to the file as a signal"""
    event_path = pyqtSignal(str)
    
    def __init__(self, image_storage_path, dexter_sync_file_name, date):
        super().__init__()
        
        self.dfn = ""    # dexter file number
        self.last_event_path = ""   # last event processed 
        self.image_storage_path = image_storage_path  # directory where we copy images to
        self.dexter_sync_file_name = dexter_sync_file_name # path to file where dexter syncs its file #
        self.date = date # today's date
        # self.init_t = time.time()      # time of initiation: use to test how long it takes to realise an event is started
        self.event_t = 0           # time taken to process the last event
        self.end_t = time.time()   # time at end of event
        self.idle_t = 0            # time between events
    
    def on_any_event(self, event):
        """On a new image being written, save the file with a synced label into the 
        image storage dir"""
        t0 = time.time()
        self.idle_t = self.end_t - t0   # duration between end of last event and start of current event
        if event.event_type == 'created' or event.event_type == 'modified': # ignoring deletion or move events
            # print(event.event_type)
            # print(event.src_path)
            # print("This function appears to run twice somteimes....")
            # get Dexter file number       ------------ but could we just sync at the start and then increment with every new file?
            with open(self.dexter_sync_file_name, 'r') as sync_file:
                self.dfn = str(int(sync_file.read()))
            
            # copy file with labeling: [species]_[date]_[Dexter file #] ---- this will overwrite if file already exists
            new_file_name = self.image_storage_path+r'\Cs-133_'+self.date+'_'+self.dfn+'.'+event.src_path.split(".")[-1]
            try:
                shutil.copyfile(event.src_path, new_file_name)
            except PermissionError:
                print("WARNING: added a pause because python tried to access the file before the other program had let go")
                time.sleep(0.01)
                shutil.copyfile(event.src_path, new_file_name)
            
            # os.remove(event.src_path)  # delete the old file so that we can see a new created file event
            
            self.last_event_path = new_file_name  # update last event path
            self.event_path.emit(new_file_name)  # emit signal
            
            self.end_t = time.time()       # time at end of current event
            self.event_t = self.end_t - t0 # duration of event
        
####    ####    ####    ####        
    
# setup up a watcher to detect changes in the image read directory
class dir_watcher(QThread):
    """Watches a directory to detect changes in the files present"""
    def __init__(self):
        super().__init__()
        
        # load paths used from config.dat
        self.dirs_list = self.get_dirs()  # handy list contains them all
        self.image_storage_path, self.log_file_path, self.dexter_sync_file_name, self.image_read_path = self.dirs_list
        
        # create the watchdog object
        self.observer = Observer()
        
        # get the date to be used for file labeling
        date = time.strftime("%d %b %B %Y", time.localtime()).split(" ") # day short_month long_month year
        self.date = date[0] + date[1] + date[3]  # [day][month][year]
        self.image_storage_path += r'\%s\%s\%s'%(date[3],date[2],date[0])
        
        self.event_handler = system_event_handler(self.image_storage_path, 
                                self.dexter_sync_file_name, self.date)
        
        # create image storage directory by date if it doesn't already exist
        os.makedirs(self.image_storage_path, exist_ok=True) # requies version > 3.2
        
        # initiate observer
        self.observer.schedule(self.event_handler, self.image_read_path, recursive=False)
        self.observer.start()
    
<<<<<<< HEAD
    @staticmethod 
=======
    @staticmethod # static method can be accessed without making an instance of the class
>>>>>>> b65ba926
    def get_dirs():
        """Load the paths used from the config.dat file or prompt user if 
        it can't be found"""
        # load config file for directories or prompt user if first time setup
        try:
            with open('./config.dat', 'r') as config_file:
                config_data = config_file.read().split("\n")
        except FileNotFoundError:
            print("config.dat file not found. This file is required for directory references.")
            with open(input('Please supply the absolute path to config.dat\t\t'), 'r') as config_file:
                config_data = config_file.read().split("\n")
                
        for row in config_data:
            if "image storage path" in row:
                image_storage_path = row.split('--')[-1] # where image files are saved
            elif "log file path" in row:
                log_file_path = row.split('--')[-1]      # where dat files of saved data and log files are saved
            elif "dexter sync file" in row:
                dexter_sync_file_name = row.split('--')[-1]   # where the txt from Dexter with the latest file # is saved
            elif "image read path" in row:
                image_read_path = row.split('--')[-1]    # where camera images are stored just after acquisition
                
<<<<<<< HEAD
=======
        if os.path.split(dexter_sync_file_name)[0] == image_read_path:
            print("WARNING: The directory watcher acts on all file change events, so the Dexter sync file path and image read path must be different.")
>>>>>>> b65ba926
        return [image_storage_path, log_file_path, dexter_sync_file_name, image_read_path]
        
    @staticmethod
    def print_dirs(image_storage_path, log_file_path, dexter_sync_file_name, image_read_path):
        """Return a string containing information on the paths used"""
        outstr = '// list of required directories for SAIA\n'
        outstr += 'image storage path\t--'+image_storage_path+'\n'
        outstr += 'log file path\t\t--'+log_file_path+'\n'
        outstr += 'dexter sync file\t\t--'+dexter_sync_file_name+'\n'
        outstr += 'image read path\t--'+image_read_path+'\n'
        return outstr
    
    def run(self):
        pass
        
    def save_config(self):
        with open('./config.dat', 'w+') as config_file:
            config_file.write(self.print_dirs(*self.dirs_list))
            
            
####    ####    ####    ####
        
# convert an image into its pixel counts to put into a histogram
class image_handler:
    """load an ROI image centred on the atom, integrate the counts,
    then compare to the threshold
    for speed, make an array of counts with length n. If the number of images
    analysed exceeds (n-10) of this length then append another n"""
    def __init__(self):
        self.max_count = 2**16          # max count expected from the image
        self.delim = ' '                # delimieter to use when opening files
        self.n = 10000                  # length of array for storing counts
        self.counts = np.zeros(self.n)  # integrated counts from atom
        self.mean_count = np.zeros(self.n) # list of mean counts in image - estimates background 
        self.std_count = np.zeros(self.n)  # list of standard deviation of counts in image
        self.xc_list = np.zeros(self.n) # horizontal positions of max pixel
        self.yc_list = np.zeros(self.n) # vertical positions of max pixel
        self.xc = 0                     # ROI centre x position 
        self.yc = 0                     # ROI centre y position
        self.roi_size = -1              # ROI length in pixels. default -1 takes the whole image
        self.pic_size = 64              # number of pixels in an image
        self.thresh = 1                 # initial threshold for atom detection
        self.atom = np.zeros(self.n)    # deduce presence of an atom by comparison with threshold
        # file label list length < integrated counts so that no data is lost when extra spaces have to be appended
<<<<<<< HEAD
        self.files = np.array([None]*(self.n-10)) # labels of files. 
=======
        self.files = np.array([None]*(self.n)) # labels of files. 
>>>>>>> b65ba926
        self.im_num = 0                 # number of images processed
        self.im_vals = np.array([])     # the data from the last image is accessible to an image_handler instance
        self.bin_array = []             # if bins for the histogram are supplied, plotting can be faster
        
    def set_pic_size(self, im_name):
        """Set the pic size by looking at the number of columns in a file"""
<<<<<<< HEAD
        im_vals = np.genfromtxt(im_name, delimeter=self.delim)
        self.pic_size = int(np.size(im_vals[0]) - 1) # the first column of ASCII image is row #
=======
        im_vals = np.genfromtxt(im_name, delimiter=self.delim)
        self.pic_size = int(np.size(im_vals[0]) - 1) # the first column of ASCII image is row number

    def reset_arrays(self):
        """Reset all of the histogram array data to zero"""
        self.files = np.array([None]*(self.n)) # labels of files. 
        self.counts = np.zeros(self.n)  # integrated counts from atom
        self.mean_count = np.zeros(self.n) # list of mean counts in image - estimates background 
        self.std_count = np.zeros(self.n)  # list of standard deviation of counts in image
        self.xc_list = np.zeros(self.n) # horizontal positions of max pixel
        self.yc_list = np.zeros(self.n) # vertical positions of max pixel
        self.atom = np.zeros(self.n)    # deduce presence of an atom by comparison with threshold
        self.im_num = 0                 # number of images processed
        
>>>>>>> b65ba926
        
    def load_full_im(self, im_name):
        """return an array with the values of the image"""
        #np.array(Image.open(im_name)) # for bmp images
<<<<<<< HEAD
        #np.genfromtxt(im_name, delimiter=self.delim)[:,1:] # first column gives column number
=======
        # return np.genfromtxt(im_name, delimiter=self.delim)#[:,1:] # first column gives column number
>>>>>>> b65ba926
        return np.loadtxt(im_name, delimiter=self.delim,
                              usecols=range(1,self.pic_size-1))
        
    def process(self, im_name):
        """Get the data from an image """
        try:
            self.add_count(im_name)
            
        except IndexError: # this is a bad exception - the error might be from a bad ROI rather than reaching the end of the arrays
<<<<<<< HEAD
            self.counts = np.append(self.counts, np.zeros(self.n))
            self.mean_count = np.append(self.counts, np.zeros(self.n)) 
            self.std_count = np.append(self.counts, np.zeros(self.n))
            self.xc_list = np.append(self.xc_list, np.zeros(self.n))
            self.yc_list = np.append(self.yc_list, np.zeros(self.n))
            self.atom = np.append(self.atom, np.zeros(self.n))
            self.files = np.append(self.files, np.array([None]*self.n))
            
=======
            # filled the array of size n so add more elements
            if self.im_num % (self.n - 10) == 0 and self.im_num > self.n / 2:
                self.counts = np.append(self.counts, np.zeros(self.n))
                self.mean_count = np.append(self.counts, np.zeros(self.n)) 
                self.std_count = np.append(self.counts, np.zeros(self.n))
                self.xc_list = np.append(self.xc_list, np.zeros(self.n))
                self.yc_list = np.append(self.yc_list, np.zeros(self.n))
                self.atom = np.append(self.atom, np.zeros(self.n))
                self.files = np.append(self.files, np.array([None]*self.n))
                
>>>>>>> b65ba926
            self.add_count(im_name)

    def add_int_count(self, im_name):
        """Fill in the next index of the counts by summing over the ROI region and then 
        getting a counts/pixel. 
        Fill in the next index of the file, xc, yc, mean, std arrays."""
        self.im_vals = np.genfromtxt(im_name, delimiter=self.delim)[self.yc-self.roi_size//2:
            self.yc+self.roi_size//2, self.xc-self.roi_size//2:self.xc+self.roi_size//2]
        # mean counts in the image (which should already be an ROI)
        self.counts[self.im_num] = np.sum(self.im_vals) / np.size(self.im_vals)
        
        # naming convention: [Species]_[date]_[Dexter file #]
        self.files[self.im_num] = im_name.split("_")[-1].split(".")[0]
        
        # find the position of the largest pixel
        # note that the statistics of the background are undermined by always taking the max.
        try:
            self.xc_list[self.im_num], self.yc_list[self.im_num] = np.where(self.im_vals == np.max(self.im_vals))
        except ValueError: # same maximum value found in more that one position
            xcs, ycs = np.where(self.im_vals == np.max(self.im_vals))
            self.xc_list[self.im_num], self.yc_list[self.im_num] = xcs[0], ycs[0]
    
        # background statistics: mean count and standard deviation across image
        self.mean_count[self.im_num] = np.mean(self.im_vals)
        self.std_count[self.im_num] = np.std(self.im_vals, ddof=1)
        
        self.im_num += 1
            
    def add_count(self, im_name):
<<<<<<< HEAD
        """Fill the next index of the counts and files arrays"""
        # could speed up by removing this if statement by having two different functions:
        # then the bool toggle to use the ROI changes which function is used.
        if self.roi_size > 0:
            self.im_vals = np.genfromtxt(im_name, delimiter=self.delim)[self.yc-self.roi_size//2:
=======
        """Fill the next index of the counts with the max count in a pixel.
        Fill in the next index of the file, xc, yc, mean, std arrays."""
        # could speed up by removing this if statement by having two different functions:
        # then the bool toggle to use the ROI changes which function is used.
        if self.roi_size > 0:
            self.im_vals = self.load_full_im(im_name)[self.yc-self.roi_size//2:
>>>>>>> b65ba926
            self.yc+self.roi_size//2, self.xc-self.roi_size//2:self.xc+self.roi_size//2]  # array of pixel values in ROI
        else:
            # note that ASCII file formats are variable... might have the last column is empty, comes out as NaN: [:,:-1]
            # might fail if trying to go really fast because the file hasn't been filled with data yet
<<<<<<< HEAD
            self.im_vals = self.load_full_im(im_name)
            if self.im_vals.size:
                pass # checking that the array isn't empty
=======
            if os.stat(im_name).st_size: # check size of file in bytes (0 if unwritten) - this check only takes 0.2ms
                self.im_vals = self.load_full_im(im_name)
>>>>>>> b65ba926
            else:
                print("File was empty, waiting 0.01s and trying again")
                time.sleep(0.01)
                self.im_vals = self.load_full_im(im_name)
        
<<<<<<< HEAD
        # sum the counts in the image (which should already be an ROI)
        # self.counts[self.im_num] = np.sum(self.im_vals)
=======
>>>>>>> b65ba926
        # take the max count in the image (undermines the statistics of the background)
        self.counts[self.im_num] = np.max(self.im_vals)
        
        # naming convention: [Species]_[date]_[Dexter file #]
        self.files[self.im_num] = im_name.split("_")[-1].split(".")[0]
        
        # find the position of the largest pixel
        # note that the statistics of the background are undermined by always taking the max.
        try:
            self.xc_list[self.im_num], self.yc_list[self.im_num] = np.where(self.im_vals == np.max(self.im_vals))
        except ValueError: # same maximum value found in more that one position
            xcs, ycs = np.where(self.im_vals == np.max(self.im_vals))
            self.xc_list[self.im_num], self.yc_list[self.im_num] = xcs[0], ycs[0]
    
        # background statistics: mean count and standard deviation across image
        self.mean_count[self.im_num] = np.mean(self.im_vals)
        self.std_count[self.im_num] = np.std(self.im_vals, ddof=1)
        
        self.im_num += 1
        
        # probability 6e-7 of being outside of 5 sigma
        # threshold_estimate = np.mean(im_vals) + 5*np.std(im_vals, ddof=1)
            
    def histogram(self):
        """Plot a histogram of the photon counts, determine a threshold for 
        single atom presence.
        """
        if np.size(self.bin_array) > 0: 
            occ, bins = np.histogram(self.counts[:self.im_num], self.bin_array) # fixed bins. 
        else:
            occ, bins = np.histogram(self.counts[:self.im_num]) # no bins provided, do automatic binning
            # could also have bins=20+self.im_num//10) # The number of bins increases with the number of image files processed.
        
        # determine a threshold separating the background peak from the single atom peak
        # there might also be peaks from more than one atom, or they might be overlapping...
        # a decent estimate of parameters is important for fitting
        # guess the threshold as the midpoint of the zero region between peaks
        # or if that doesn't exist, then the point of maximum curvature
        # peak value, index of peak, position of peak, standard deviation
        peak1, ind1, x1, sd1, edge1 = est_param(bins[:-1], occ)
        try:
            peak2, ind2, x2, sd2, edge2 = est_param(bins[edge1:-1], occ[edge1:])
        except ValueError:
            peak2, ind2, x2, sd2, edge2 = est_param(bins[:2 * ind1 - edge1 - 1], occ[:2 * ind1 - edge1])

        self.thresh = 0.5*(x1 + x2)  # between the two peaks
        
        return bins, occ, self.thresh
        
    def set_roi(self, im_name='', dimensions=[]):
        """Set the ROI for the image either by finding the position of the max 
        in the file im_name, or by taking user supplied dimensions [xc, yc, 
        roi_size]. The default is to use supplied dimensions."""
        if np.size(dimensions) != 0:
            self.xc, self.yc, self.roi_size = list(map(int, dimensions))
            return 1
            
        elif len(im_name) != 0:
            # presume the supplied image has an atom in and take the max
            # pixel's position at the centre of the ROI
            # note that the statistics of the background are undermined by always taking the max.
            im_vals = self.load_full_im(im_name)
            try:
                self.xc, self.yc = np.where(im_vals == np.max(im_vals))
            except ValueError: # same maximum value found in more that one position
                xcs, ycs = np.where(im_vals == np.max(im_vals))
                self.xc, self.yc = xcs[0], ycs[0]
            return 1
            
        else:
            # print("set_roi usage: supply im_name to get xc, yc or supply dimensions [xc, yc, l]")
            return 0 
        
    def load_from_csv(self, file_name):
        """Load back in the counts data from a stored csv file, leavning space
        in the arrays to add new data as well"""
        data = np.genfromtxt(file_name, delimiter=',', dtype=str)
<<<<<<< HEAD
        # the first row is the header
        self.files = np.concatenate(data[1:,0], np.array([None]*self.n))
        self.counts = np.concatenate(data[1:,1], np.zeros(self.n))
        self.atom = np.concatenate(data[1:,2], np.zeros(self.n))
        self.xc_list = np.concatenate(data[1:,3], np.zeros(self.n))
        self.yc_list = np.concatenate(data[1:,4], np.zeros(self.n))
        self.mean_count = np.concatenate(data[1:,5], np.zeros(self.n)) 
        self.std_count = np.concatenate(data[1:,6], np.zeros(self.n))
=======
        fd = data[1:,1:].astype(float) # the numerical data

        # the first row is the header
        self.files = np.concatenate((self.files[:self.im_num], data[1:,0], np.array([None]*self.n)))
        self.counts = np.concatenate((self.counts[:self.im_num], fd[:,0], np.zeros(self.n)))
        self.atom = np.concatenate((self.atom[:self.im_num], fd[:,1], np.zeros(self.n)))
        self.xc_list = np.concatenate((self.xc_list[:self.im_num], fd[:,2], np.zeros(self.n)))
        self.yc_list = np.concatenate((self.yc_list[:self.im_num], fd[:,3], np.zeros(self.n)))
        self.mean_count = np.concatenate((self.mean_count[:self.im_num], fd[:,4], np.zeros(self.n)))
        self.std_count = np.concatenate((self.std_count[:self.im_num], fd[:,5], np.zeros(self.n)))
        self.im_num += np.size(data[1:,0]) # now we have filled this many extra columns.
>>>>>>> b65ba926

        
    def save_state(self, save_file_name):
        """Save the processed data to csv"""
        self.histogram() # update the threshold estimate
         
        # atom is present if the counts are above threshold
        self.atom[:self.im_num] = self.counts[:self.im_num] // self.thresh 
        
        out_arr = np.array((self.files[:self.im_num], self.counts[:self.im_num], 
            self.atom[:self.im_num], self.xc_list[:self.im_num], 
            self.yc_list[:self.im_num], self.mean_count[:self.im_num],
            self.std_count[:self.im_num])).T
                    
        np.savetxt(save_file_name, out_arr, fmt='%s', delimiter=',',
                header='File, Counts, Atom Detected (threshold=%s), X-pos (pix), Y-pos (pix), Mean Count, s.d.'
                %int(self.thresh))
            

####    ####    ####    ####

# main GUI window contains all the widgets                
class main_window(QMainWindow):
    """Use Qt to produce the window where the histogram plot is shown
    have a simple interface for the user to control the limits of the plot 
    and number of bins in the histogram
    
    This GUI was produced with help from http://zetcode.com/gui/pyqt5/"""
    def __init__(self):
        super().__init__()
        self.dir_watcher = None  # a button will initiate the dir watcher
        self.image_handler = image_handler() # class to process images
        self.initUI()   # make the widgets
        self.init_DW()  # ask the user if they want to start the dir watcher
        self.t0 = time.time()  # time of initiation
        self.int_time = 0      # time taken to process an image
        self.plot_time = 0     # time taken to plot the graph

    def initUI(self):
        # grid layout: central main plot, params right, dir watcher status at bottom
        self.centre_widget = QWidget()
        self.setCentralWidget(self.centre_widget)
        grid = QGridLayout()
        self.centre_widget.setLayout(grid)

        # make sure user input is float:
        double_validator = QDoubleValidator()

        # menubar allows you to save/load data
        menubar = self.menuBar()
        file_menu = menubar.addMenu('File')
        
        save_hist = QAction('Save histogram', self) # save current hist to csv
        save_hist.triggered.connect(self.save_hist_data)
        
        load_menu = QMenu('Load histogram data', self)  # drop down menu for loading hist
        load_dir = QAction('From Files', self) # from image files
        load_dir.triggered.connect(self.load_from_files)
        load_menu.addAction(load_dir)
        load_csv = QAction('From csv', self) # from csv of hist data
        load_csv.triggered.connect(self.load_from_csv)
        load_menu.addAction(load_csv)

        load_im = QAction('Load Image', self) # display a loaded image
        load_im.triggered.connect(self.load_image)
        
        file_menu.addAction(load_im)
        file_menu.addAction(save_hist)
        file_menu.addMenu(load_menu)

        # button to initiate dir watcher
        self.dw_init_button = QPushButton('Initiate directory watcher', self)
        self.dw_init_button.clicked.connect(self.reset_DW) # function to start dir watcher
        self.dw_init_button.resize(self.dw_init_button.sizeHint())
        grid.addWidget(self.dw_init_button, 7,0, 1,2)

        # label to show status of dir watcher
        self.dw_status_label = QLabel('Stopped', self)  # should errors stop dir watcher???
        grid.addWidget(self.dw_status_label, 7,2, 1,1)

        # label to show last file analysed
        self.recent_label = QLabel('', self)
        grid.addWidget(self.recent_label, 7,3, 1,4)

        # main subplot of histogram
        self.hist_canvas = pg.PlotWidget()
        self.hist_canvas.setTitle("Histogram of CCD counts")
<<<<<<< HEAD
        grid.addWidget(self.hist_canvas, 1,0, 5,7)  # plot spans 5 rows/columns
        
        # make sure user input is float:
        double_validator = QDoubleValidator()
        
        
#        # menubar allows you to load data
#        menubar = self.menuBar()
#        file_menu = menubar.addMenu('File')
#        
#        save_hist = QAction('Save histogram', self) # save current hist to csv
#        
#        load_menu = QMenu('Load Data', self)  # drop down menu for loading hist
#        load_dir = QAction('From Directory', self) # from dir of images
#        load_menu.addAction(load_dir)
#        load_csv = QAction('From csv', self) # from csv of hist data
#        load_menu.addAction(load_csv)
#        
#        file_menu.addAction(save_hist)
#        file_menu.addMenu(load_menu)
=======
        grid.addWidget(self.hist_canvas, 1,0, 5,8)  # plot spans 5 rows/columns
>>>>>>> b65ba926
        
        # adjustable parameters: min/max counts, number of bins
        # min counts:
        min_counts_label = QLabel('Min. Counts: ', self)
        grid.addWidget(min_counts_label, 0,0, 1,1)
        self.min_counts_edit = QLineEdit(self)
        grid.addWidget(self.min_counts_edit, 0,1, 1,1)
        self.min_counts_edit.textChanged[str].connect(self.bins_text_edit)
        self.min_counts_edit.setValidator(double_validator)
        
        # max counts:
        max_counts_label = QLabel('Max. Counts: ', self)
        grid.addWidget(max_counts_label, 0,2, 1,1)
        self.max_counts_edit = QLineEdit(self)
        grid.addWidget(self.max_counts_edit, 0,3, 1,1)
        self.max_counts_edit.textChanged[str].connect(self.bins_text_edit)
        self.max_counts_edit.setValidator(double_validator)
        
        # number of bins
        num_bins_label = QLabel('# Bins: ', self)
        grid.addWidget(num_bins_label, 0,4, 1,1)
        self.num_bins_edit = QLineEdit(self)
        grid.addWidget(self.num_bins_edit, 0,5, 1,1)
        self.num_bins_edit.textChanged[str].connect(self.bins_text_edit)
        self.num_bins_edit.setValidator(double_validator)
        
        # user chooses whether to use automatic or manual binning (default automatic)
        self.bins_toggle = QComboBox(self)
        self.bins_toggle.addItem('Auto Binning')
        self.bins_toggle.addItem('Manual Binning')
        self.bins_toggle.addItem('No Update')
        self.bins_toggle.activated[str].connect(self.set_bins)
        grid.addWidget(self.bins_toggle, 0,6, 1,1)
        
        # get user to set the image size in pixels
        size_label = QLabel('Image Size in Pixels: ', self)
        grid.addWidget(size_label, 0,8, 1,1)
        self.pic_size_edit = QLineEdit(self)
        grid.addWidget(self.pic_size_edit, 0,9, 1,1)
        self.pic_size_edit.setText(str(self.image_handler.pic_size)) # default
        self.pic_size_edit.textChanged[str].connect(self.pic_size_text_edit)
        self.pic_size_edit.setValidator(double_validator)
        
        # toggle to continuously plot images as they come in
        self.im_show_toggle = QPushButton('Auto-display last image', self)
        self.im_show_toggle.setCheckable(True)
        self.im_show_toggle.clicked[bool].connect(self.set_im_show)
        grid.addWidget(self.im_show_toggle, 0,10, 1,1)
        
        im_grid_pos = 8 # x grid position. leave enought space for the histogram
        # centre of ROI x position
<<<<<<< HEAD
        xc_label = QLabel('ROI x_c: ', self)
        grid.addWidget(xc_label, 7,im_grid_pos, 1,1)
=======
        self.xc_label = QLabel('ROI x_c: ', self)
        grid.addWidget(self.xc_label, 7,im_grid_pos, 1,1)
>>>>>>> b65ba926
        self.roi_x_edit = QLineEdit(self)
        grid.addWidget(self.roi_x_edit, 7,im_grid_pos+1, 1,1)
        self.roi_x_edit.textChanged[str].connect(self.roi_text_edit)
        self.roi_x_edit.setValidator(double_validator)
         
        # centre of ROI y position
<<<<<<< HEAD
        yc_label = QLabel('ROI y_c: ', self)
        grid.addWidget(yc_label, 7,im_grid_pos+2, 1,1)
=======
        self.yc_label = QLabel('ROI y_c: ', self)
        grid.addWidget(self.yc_label, 7,im_grid_pos+2, 1,1)
>>>>>>> b65ba926
        self.roi_y_edit = QLineEdit(self)
        grid.addWidget(self.roi_y_edit, 7,im_grid_pos+3, 1,1)
        self.roi_y_edit.textChanged[str].connect(self.roi_text_edit)
        self.roi_y_edit.setValidator(double_validator)
        
        # ROI size
<<<<<<< HEAD
        l_label = QLabel('ROI size: ', self)
        grid.addWidget(l_label, 7,im_grid_pos+4, 1,1)
=======
        self.l_label = QLabel('ROI size: ', self)
        grid.addWidget(self.l_label, 7,im_grid_pos+4, 1,1)
>>>>>>> b65ba926
        self.roi_l_edit = QLineEdit(self)
        grid.addWidget(self.roi_l_edit, 7,im_grid_pos+5, 1,1)
        self.roi_l_edit.textChanged[str].connect(self.roi_text_edit)
        self.roi_l_edit.setValidator(double_validator)
        
        # display last image if toggle is True
        self.im_canvas = pg.ImageView()
        grid.addWidget(self.im_canvas, 1,im_grid_pos, 5,8)
<<<<<<< HEAD
        self.roi = pg.ROI((0,0), (10,10)) # 
        self.roi.addTranslateHandle(10)  # allows the user to drag the ROI
        self.roi.addScaleHandle((0,0), (0,0)) # user can resize the ROI
        self.roi.sigRegionChangeFinished.connect(self.user_roi) # signal emitted when user stops dragging ROI
        self.im_canvas.addItem(self.roi)
=======
        self.roi = self.im_canvas.roi # get the ROI from the ROI plot
        self.roi.sigRegionChangeFinished.connect(self.user_roi) # signal emitted when user stops dragging ROI
>>>>>>> b65ba926
        self.im_canvas.show()

        # choose main window position and dimensions: (xpos,ypos,width,height)
        self.setGeometry(100, 100, 1200, 700)
        self.setWindowTitle('Single Atom Image Analyser')
<<<<<<< HEAD
=======
        self.setWindowIcon(QIcon('tempicon.png'))
>>>>>>> b65ba926
        
    #### #### initiation functions #### #### 

    def init_DW(self):
        """Ask the user if they want to start the dir watcher or not"""
        dir_watcher_dirs = dir_watcher.get_dirs()
        text = "Loaded from config.dat:\n"
        text += dir_watcher.print_dirs(*dir_watcher_dirs)
        text += "\nStart the directory watcher with these settings?"
        reply = QMessageBox.question(self, 'Initiate the Directory Watcher',
            text, QMessageBox.Yes | QMessageBox.No, QMessageBox.No)
         
        if reply == QMessageBox.Yes:
            self.reset_DW()
            
    def reset_DW(self):
<<<<<<< HEAD
        """Initiate the dir watcher (restarts a new instance if there is already
        one running, since it crashes if there is an exception."""
        if self.dir_watcher: # check if there is a current thread
            self.dir_watcher.observer.stop()
            del self.dir_watcher    # ensure that the old thread stops
            self.dw_status_label.setText("Stopped")
            
        self.dir_watcher = dir_watcher()
        self.dir_watcher.event_handler.event_path.connect(self.update_plot)
        self.dw_status_label.setText("Running")
        msg = QMessageBox()
        msg.setIcon(QMessageBox.Information)
        msg.setText("Directory Watcher initiated with settings:\n"+
            "date\t\t\t--"+self.dir_watcher.date+"\n"+
            self.dir_watcher.print_dirs(*self.dir_watcher.dirs_list))
        msg.setStandardButtons(QMessageBox.Ok)
        msg.exec_()
=======
        """Initiate the dir watcher. If there is already one running, stop the 
        thread and delete the instance to ensure it doesn't run in the 
        background (which might overwrite files)."""
        if self.dir_watcher: # check if there is a current thread
            self.dir_watcher.observer.stop() # ensure that the old thread stops
            self.dir_watcher = None
            self.dw_status_label.setText("Stopped")
            self.dw_init_button.setText('Initiate directory watcher')

        else: 
            self.dir_watcher = dir_watcher()
            self.dir_watcher.event_handler.event_path.connect(self.update_plot)
            self.dw_status_label.setText("Running")
            msg = QMessageBox()
            msg.setIcon(QMessageBox.Information)
            msg.setText("Directory Watcher initiated with settings:\n"+
                "date\t\t\t--"+self.dir_watcher.date+"\n"+
                self.dir_watcher.print_dirs(*self.dir_watcher.dirs_list))
            msg.setStandardButtons(QMessageBox.Ok)
            msg.exec_()
            self.dw_init_button.setText('Stop directory watcher')
>>>>>>> b65ba926
                
    #### #### user input functions #### #### 
    
    def user_roi(self, pos):
        """The user drags an ROI and this updates the ROI centre and width"""
        x0, y0 = self.roi.pos()  # lower left corner of bounding rectangle
        xw, yw = self.roi.size() # widths
        l = int(0.5*(xw+yw))  # want a square ROI
<<<<<<< HEAD
        xc, yc = int(x0 + l//2), int(y0 + l//2)  # centre
        self.image_handler.set_roi(dimensions=[xc, yc, l])
        # self.roi_x_edit.setText(str(xc)) # currently causes infinite loop
        # self.roi_y_edit.setText(str(yc))
        # self.roi_l_edit.setText(str(l))
=======
        # note: setting the origing as bottom left but the image has origin top left
        xc, yc = int(x0 + l//2), self.image_handler.pic_size - int(y0 + l//2)  # centre
        self.image_handler.set_roi(dimensions=[xc, yc, l])
        self.xc_label.setText('ROI x_c = '+str(xc)) 
        self.yc_label.setText('ROI y_c = '+str(yc))
        self.l_label.setText('ROI size = '+str(l))
>>>>>>> b65ba926
            
    def pic_size_text_edit(self, text):
        """Update the specified size of an image in pixels when the user 
        edits the text in the line edit widget"""
        self.image_handler.pic_size = int(text)
        
    
    def roi_text_edit(self, text):
        """Update the ROI position and size every time a text edit is made by
        the user to one of the line edit widgets"""
        [xc, yc, l] = [self.roi_x_edit.text(),
                            self.roi_y_edit.text(), self.roi_l_edit.text()]
        if any([v == '' for v in [xc, yc, l]]):
            xc, yc, l = 0, 0, -1 # default takes the whole image
        else:
            xc, yc, l = list(map(int, [xc, yc, l]))
        
        if xc - l//2 < 0 or yc - l//2 < 0:
            l = 2*min([xc, yc])  # can't have the boundary go off the edge
<<<<<<< HEAD
        
        self.image_handler.set_roi(dimensions=list(map(int, [xc, yc, l])))
        print("ROI: ", [self.image_handler.xc, self.image_handler.yc, self.image_handler.roi_size])
        
        # update ROI on image canvas
        self.roi.setPos(xc - l//2, yc - l//2)
=======
        if int(l) == 0:
            l = -1 # can't have zero width
        
        self.image_handler.set_roi(dimensions=list(map(int, [xc, yc, l])))
        self.xc_label.setText('ROI x_c = '+str(xc)) 
        self.yc_label.setText('ROI y_c = '+str(yc))
        self.l_label.setText('ROI size = '+str(l))
        # update ROI on image canvas
        # note: setting the origing as bottom left but the image has origin top left
        self.roi.setPos(xc - l//2, self.image_handler.pic_size - yc - l//2)
>>>>>>> b65ba926
        self.roi.setSize(l, l)
        
        
    def bins_text_edit(self, text):
        """Update the histogram bins every time a text edit is made by the user
        to one of the line edit widgets"""
        if str(self.bins_toggle.currentText()) == 'Manual Binning':
            new_vals = [self.min_counts_edit.text(),
                            self.max_counts_edit.text(), self.num_bins_edit.text()]
                            
            # if the line edit widget is empty, take an estimate from histogram values
            if new_vals[0] == '' and self.image_handler.im_num > 0:
                new_vals[0] = min(self.image_handler.counts[:self.image_handler.im_num])
            if new_vals[1] == '' and self.image_handler.im_num > 0:
                new_vals[1] = max(self.image_handler.counts[:self.image_handler.im_num])
            elif int(new_vals[1]) < int(new_vals[0]):
                new_vals[1] = max(self.image_handler.counts[:self.image_handler.im_num])
            if new_vals[2] == '' and self.image_handler.im_num > 0:
                new_vals[2] = 20 + self.image_handler.im_num // 20
            if any([v == '' for v in new_vals]) and self.image_handler.im_num == 0:
                new_vals = [0, 1, 10]
            min_bin, max_bin, num_bins = list(map(int, new_vals))
            
            # set the new values for the bins of the image handler
            self.image_handler.bin_array = np.linspace(min_bin, max_bin, num_bins)
            # update the plot
            self.plot_current_hist()
    
    #### #### toggle functions #### #### 
        
    def set_im_show(self, toggle):
        """If the toggle is True, always update the widget with the last image"""
        if toggle:
            self.dir_watcher.event_handler.event_path.connect(self.update_im)
        else:
            try: 
                self.dir_watcher.event_handler.event_path.disconnect(self.update_im)
            except Exception: pass # if it's already been disconnected 
    
    def set_bins(self, toggle):
        """If the toggle is Auto Binning, use automatic histogram binning.
        If the toggle is Manual binning, read in values from the line edit 
        widgets.
        If the toggle is No Update, disconnect the dir watcher new event signal
        from the plot update."""
        if toggle == 'Manual Binning':
            # disconnect the other signals if they've been set:
            try:
                self.dir_watcher.event_handler.event_path.disconnect(self.image_handler.process)
            except Exception: pass
            try:
                self.dir_watcher.event_handler.event_path.disconnect(self.recent_label.setText)
            except Exception: pass
            self.bins_text_edit('reset')            
        elif toggle == 'Auto Binning':
            # disconnect the other signals if they've been set:
            try:
                self.dir_watcher.event_handler.event_path.disconnect(self.image_handler.process)
            except Exception: pass
            try:
                self.dir_watcher.event_handler.event_path.disconnect(self.recent_label.setText)
            except Exception: pass
            self.image_handler.bin_array = []
            self.plot_current_hist()
        elif toggle == 'No Update':
            try: 
                self.dir_watcher.event_handler.event_path.disconnect(self.update_im)
            except Exception: pass # if it's already been disconnected 
            
            # just process the image and set the text of the most recent file
<<<<<<< HEAD
            self.dir_watcher.event_handler.event_path.connect(self.image_handler.process)
            self.dir_watcher.event_handler.event_path.connect(self.recent_label.setText) # might need a better label
=======
            if self.dir_watcher: # check that the dir watcher exists to prevent crash
                self.dir_watcher.event_handler.event_path.connect(self.image_handler.process)
                self.dir_watcher.event_handler.event_path.connect(self.recent_label.setText) # might need a better label
>>>>>>> b65ba926
            
    #### #### canvas functions #### #### 
        
    def plot_current_hist(self):
        """Reset the plot to show the current data stored in the image handler"""
        # update the histogram and threshold estimate
        bins, occ, thresh = self.image_handler.histogram()
        
        self.hist_canvas.clear()
        self.hist_canvas.plot(bins, occ, stepMode=True,
                                fillLevel=0, brush = (250,250,250,250)) # histogram
        self.hist_canvas.plot([thresh]*2, [0, max(occ)], pen=1) # threshold line
        
    def update_im(self, event_path):
        """Receive the event path emitted from the system event handler signal
        display the image from the file in the image canvas"""
        im_vals = self.image_handler.load_full_im(event_path)
        self.im_canvas.setImage(im_vals)
        
        
    def update_plot(self, event_path):
        """Receive the event path emitted from the system event handler signal
        process the file in the event path with the image handler and update
        the figure"""
        # add the count
        t1 = time.time()
        self.image_handler.process(event_path)
        t2 = time.time()
        self.int_time = t2 - t1
        
        # display the name of the most recent file
        self.recent_label.setText('Just processed: '+os.path.basename(event_path) )
        
        self.plot_current_hist()
        self.plot_time = time.time() - t2
<<<<<<< HEAD
        
=======
    
    #### #### save and load data functions #### ####

    def save_hist_data(self, trigger=None):
        """Prompt the user to give a directory to save the histogram data, then save"""
        try:
            save_file_name, _ = QFileDialog.getSaveFileName(self, 'Save File')
            self.image_handler.save_state(save_file_name)

            msg = QMessageBox()
            msg.setIcon(QMessageBox.Information)
            msg.setText("File saved to "+save_file_name)
            msg.setStandardButtons(QMessageBox.Ok)
            msg.exec_()

        except OSError:
            pass # user cancelled - file not found

    def check_reset(self):
        """Ask the user if they would like to reset the current data stored"""
        reply = QMessageBox.question(self, 'Confirm Data Replacement',
            "Do you want to discard the current data before loading new data?", 
            QMessageBox.Yes | QMessageBox.No | QMessageBox.Cancel, QMessageBox.Cancel)
        
        if reply == QMessageBox.Cancel:
            return 0

        elif reply == QMessageBox.Yes:
            self.image_handler.reset_arrays() # gets rid of old data

        return 1

    def load_from_files(self, trigger=None):
        """Prompt the user to select image files to process, then sequentially process
        them and update the histogram"""
        if self.check_reset():
            try:
                self.recent_label.setText('Processing files...') # comes first otherwise not executed
                file_list, _ = QFileDialog.getOpenFileNames(self, 'Select Files')
                for file_name in file_list:
                    self.image_handler.process(file_name)
                    self.recent_label.setText('Just processed: '+os.path.basename(file_name))
            
                self.plot_current_hist()

            except OSError:
                pass # user cancelled - file not found

    def load_from_csv(self, trigger=None):
        """Prompt the user to select a csv file to load histogram data from.
        It must have the specific layout that the image_handler saves in."""
        if self.check_reset():
            try:
                file_list, _ = QFileDialog.getOpenFileNames(self, 'Select A File')
                self.image_handler.load_from_csv(file_list[0])
                self.plot_current_hist()

            except OSError:
                pass # user cancelled - file not found

    def load_image(self, trigger=None):
        """Prompt the user to select an image file to display"""
        try:
            file_list, _ = QFileDialog.getOpenFileNames(self, 'Select A File')
            self.update_im(file_list[0])

        except OSError:
            pass # user cancelled - file not found

>>>>>>> b65ba926
    #### #### testing functions #### #### 
        
    def print_times(self, unit="s"):
        """Display the times measured for functions"""
        scale = 1
        if unit == "ms":
            scale *= 1e3
        elif unit == "us" or unit == "microseconds":
            scale *= 1e6
        else:
            unit = "s"
        if self.dir_watcher: # this is None if dir_watcher isn't initiated
            print("File copying event duration: %.4g "%(self.dir_watcher.event_handler.event_t*scale)+unit)
            print("Image processing duration: %.4g "%(self.int_time*scale)+unit)
            print("Image plotting duration: %.4g "%(self.plot_time*scale)+unit)
        else: 
            print("Initiate the directory watcher before testing timings")

    #### #### UI management functions #### #### 

    def closeEvent(self, event):
        """Prompt user to save data on closing"""
        reply = QMessageBox.question(self, 'Confirm Quit',
            "Save before you quit?", QMessageBox.Yes |
            QMessageBox.No | QMessageBox.Cancel, QMessageBox.Cancel)

        if reply == QMessageBox.Yes:
            # save current state:
            self.save_hist_data()
                            
            event.accept()
        
        elif reply == QMessageBox.No:
            event.accept()
            
        else:
            event.ignore()        

####    ####    ####    #### 
            
if __name__ == "__main__":
    # if running in IPython then creating an app instance isn't necessary...
<<<<<<< HEAD
    app = QApplication(sys.argv)  
=======
    app = QApplication(sys.argv)
>>>>>>> b65ba926
    main_win = main_window()
    main_win.show()
    sys.exit(app.exec_())<|MERGE_RESOLUTION|>--- conflicted
+++ resolved
@@ -23,17 +23,10 @@
 # change directory to this file's location
 os.chdir(os.path.dirname(os.path.realpath(__file__))) 
 import time
-<<<<<<< HEAD
-from PyQt4.QtCore import QThread, pyqtSignal
-from PyQt4.QtGui import (QApplication, QPushButton, QWidget, QLabel, QAction,
-        QGridLayout, QMainWindow, QMessageBox, QLineEdit, 
-        QDoubleValidator, QComboBox) 
-=======
 from PyQt5.QtCore import QThread, pyqtSignal
 from PyQt5.QtGui import (QApplication, QPushButton, QWidget, QLabel, QAction,
         QGridLayout, QMainWindow, QMessageBox, QLineEdit, QIcon, QFileDialog,
         QDoubleValidator, QComboBox, QMenu) 
->>>>>>> b65ba926
 from watchdog.observers import Observer
 from watchdog.events import FileSystemEventHandler
 
@@ -145,11 +138,7 @@
         self.observer.schedule(self.event_handler, self.image_read_path, recursive=False)
         self.observer.start()
     
-<<<<<<< HEAD
-    @staticmethod 
-=======
     @staticmethod # static method can be accessed without making an instance of the class
->>>>>>> b65ba926
     def get_dirs():
         """Load the paths used from the config.dat file or prompt user if 
         it can't be found"""
@@ -172,11 +161,8 @@
             elif "image read path" in row:
                 image_read_path = row.split('--')[-1]    # where camera images are stored just after acquisition
                 
-<<<<<<< HEAD
-=======
         if os.path.split(dexter_sync_file_name)[0] == image_read_path:
             print("WARNING: The directory watcher acts on all file change events, so the Dexter sync file path and image read path must be different.")
->>>>>>> b65ba926
         return [image_storage_path, log_file_path, dexter_sync_file_name, image_read_path]
         
     @staticmethod
@@ -221,21 +207,13 @@
         self.thresh = 1                 # initial threshold for atom detection
         self.atom = np.zeros(self.n)    # deduce presence of an atom by comparison with threshold
         # file label list length < integrated counts so that no data is lost when extra spaces have to be appended
-<<<<<<< HEAD
-        self.files = np.array([None]*(self.n-10)) # labels of files. 
-=======
         self.files = np.array([None]*(self.n)) # labels of files. 
->>>>>>> b65ba926
         self.im_num = 0                 # number of images processed
         self.im_vals = np.array([])     # the data from the last image is accessible to an image_handler instance
         self.bin_array = []             # if bins for the histogram are supplied, plotting can be faster
         
     def set_pic_size(self, im_name):
         """Set the pic size by looking at the number of columns in a file"""
-<<<<<<< HEAD
-        im_vals = np.genfromtxt(im_name, delimeter=self.delim)
-        self.pic_size = int(np.size(im_vals[0]) - 1) # the first column of ASCII image is row #
-=======
         im_vals = np.genfromtxt(im_name, delimiter=self.delim)
         self.pic_size = int(np.size(im_vals[0]) - 1) # the first column of ASCII image is row number
 
@@ -250,16 +228,11 @@
         self.atom = np.zeros(self.n)    # deduce presence of an atom by comparison with threshold
         self.im_num = 0                 # number of images processed
         
->>>>>>> b65ba926
         
     def load_full_im(self, im_name):
         """return an array with the values of the image"""
         #np.array(Image.open(im_name)) # for bmp images
-<<<<<<< HEAD
-        #np.genfromtxt(im_name, delimiter=self.delim)[:,1:] # first column gives column number
-=======
         # return np.genfromtxt(im_name, delimiter=self.delim)#[:,1:] # first column gives column number
->>>>>>> b65ba926
         return np.loadtxt(im_name, delimiter=self.delim,
                               usecols=range(1,self.pic_size-1))
         
@@ -269,16 +242,6 @@
             self.add_count(im_name)
             
         except IndexError: # this is a bad exception - the error might be from a bad ROI rather than reaching the end of the arrays
-<<<<<<< HEAD
-            self.counts = np.append(self.counts, np.zeros(self.n))
-            self.mean_count = np.append(self.counts, np.zeros(self.n)) 
-            self.std_count = np.append(self.counts, np.zeros(self.n))
-            self.xc_list = np.append(self.xc_list, np.zeros(self.n))
-            self.yc_list = np.append(self.yc_list, np.zeros(self.n))
-            self.atom = np.append(self.atom, np.zeros(self.n))
-            self.files = np.append(self.files, np.array([None]*self.n))
-            
-=======
             # filled the array of size n so add more elements
             if self.im_num % (self.n - 10) == 0 and self.im_num > self.n / 2:
                 self.counts = np.append(self.counts, np.zeros(self.n))
@@ -288,8 +251,6 @@
                 self.yc_list = np.append(self.yc_list, np.zeros(self.n))
                 self.atom = np.append(self.atom, np.zeros(self.n))
                 self.files = np.append(self.files, np.array([None]*self.n))
-                
->>>>>>> b65ba926
             self.add_count(im_name)
 
     def add_int_count(self, im_name):
@@ -319,42 +280,23 @@
         self.im_num += 1
             
     def add_count(self, im_name):
-<<<<<<< HEAD
-        """Fill the next index of the counts and files arrays"""
-        # could speed up by removing this if statement by having two different functions:
-        # then the bool toggle to use the ROI changes which function is used.
-        if self.roi_size > 0:
-            self.im_vals = np.genfromtxt(im_name, delimiter=self.delim)[self.yc-self.roi_size//2:
-=======
         """Fill the next index of the counts with the max count in a pixel.
         Fill in the next index of the file, xc, yc, mean, std arrays."""
         # could speed up by removing this if statement by having two different functions:
         # then the bool toggle to use the ROI changes which function is used.
         if self.roi_size > 0:
             self.im_vals = self.load_full_im(im_name)[self.yc-self.roi_size//2:
->>>>>>> b65ba926
             self.yc+self.roi_size//2, self.xc-self.roi_size//2:self.xc+self.roi_size//2]  # array of pixel values in ROI
         else:
             # note that ASCII file formats are variable... might have the last column is empty, comes out as NaN: [:,:-1]
             # might fail if trying to go really fast because the file hasn't been filled with data yet
-<<<<<<< HEAD
-            self.im_vals = self.load_full_im(im_name)
-            if self.im_vals.size:
-                pass # checking that the array isn't empty
-=======
-            if os.stat(im_name).st_size: # check size of file in bytes (0 if unwritten) - this check only takes 0.2ms
+           if os.stat(im_name).st_size: # check size of file in bytes (0 if unwritten) - this check only takes 0.2ms
                 self.im_vals = self.load_full_im(im_name)
->>>>>>> b65ba926
             else:
                 print("File was empty, waiting 0.01s and trying again")
                 time.sleep(0.01)
                 self.im_vals = self.load_full_im(im_name)
         
-<<<<<<< HEAD
-        # sum the counts in the image (which should already be an ROI)
-        # self.counts[self.im_num] = np.sum(self.im_vals)
-=======
->>>>>>> b65ba926
         # take the max count in the image (undermines the statistics of the background)
         self.counts[self.im_num] = np.max(self.im_vals)
         
@@ -432,16 +374,6 @@
         """Load back in the counts data from a stored csv file, leavning space
         in the arrays to add new data as well"""
         data = np.genfromtxt(file_name, delimiter=',', dtype=str)
-<<<<<<< HEAD
-        # the first row is the header
-        self.files = np.concatenate(data[1:,0], np.array([None]*self.n))
-        self.counts = np.concatenate(data[1:,1], np.zeros(self.n))
-        self.atom = np.concatenate(data[1:,2], np.zeros(self.n))
-        self.xc_list = np.concatenate(data[1:,3], np.zeros(self.n))
-        self.yc_list = np.concatenate(data[1:,4], np.zeros(self.n))
-        self.mean_count = np.concatenate(data[1:,5], np.zeros(self.n)) 
-        self.std_count = np.concatenate(data[1:,6], np.zeros(self.n))
-=======
         fd = data[1:,1:].astype(float) # the numerical data
 
         # the first row is the header
@@ -453,7 +385,6 @@
         self.mean_count = np.concatenate((self.mean_count[:self.im_num], fd[:,4], np.zeros(self.n)))
         self.std_count = np.concatenate((self.std_count[:self.im_num], fd[:,5], np.zeros(self.n)))
         self.im_num += np.size(data[1:,0]) # now we have filled this many extra columns.
->>>>>>> b65ba926
 
         
     def save_state(self, save_file_name):
@@ -541,30 +472,7 @@
         # main subplot of histogram
         self.hist_canvas = pg.PlotWidget()
         self.hist_canvas.setTitle("Histogram of CCD counts")
-<<<<<<< HEAD
-        grid.addWidget(self.hist_canvas, 1,0, 5,7)  # plot spans 5 rows/columns
-        
-        # make sure user input is float:
-        double_validator = QDoubleValidator()
-        
-        
-#        # menubar allows you to load data
-#        menubar = self.menuBar()
-#        file_menu = menubar.addMenu('File')
-#        
-#        save_hist = QAction('Save histogram', self) # save current hist to csv
-#        
-#        load_menu = QMenu('Load Data', self)  # drop down menu for loading hist
-#        load_dir = QAction('From Directory', self) # from dir of images
-#        load_menu.addAction(load_dir)
-#        load_csv = QAction('From csv', self) # from csv of hist data
-#        load_menu.addAction(load_csv)
-#        
-#        file_menu.addAction(save_hist)
-#        file_menu.addMenu(load_menu)
-=======
         grid.addWidget(self.hist_canvas, 1,0, 5,8)  # plot spans 5 rows/columns
->>>>>>> b65ba926
         
         # adjustable parameters: min/max counts, number of bins
         # min counts:
@@ -616,39 +524,24 @@
         
         im_grid_pos = 8 # x grid position. leave enought space for the histogram
         # centre of ROI x position
-<<<<<<< HEAD
-        xc_label = QLabel('ROI x_c: ', self)
-        grid.addWidget(xc_label, 7,im_grid_pos, 1,1)
-=======
         self.xc_label = QLabel('ROI x_c: ', self)
         grid.addWidget(self.xc_label, 7,im_grid_pos, 1,1)
->>>>>>> b65ba926
         self.roi_x_edit = QLineEdit(self)
         grid.addWidget(self.roi_x_edit, 7,im_grid_pos+1, 1,1)
         self.roi_x_edit.textChanged[str].connect(self.roi_text_edit)
         self.roi_x_edit.setValidator(double_validator)
          
         # centre of ROI y position
-<<<<<<< HEAD
-        yc_label = QLabel('ROI y_c: ', self)
-        grid.addWidget(yc_label, 7,im_grid_pos+2, 1,1)
-=======
         self.yc_label = QLabel('ROI y_c: ', self)
         grid.addWidget(self.yc_label, 7,im_grid_pos+2, 1,1)
->>>>>>> b65ba926
         self.roi_y_edit = QLineEdit(self)
         grid.addWidget(self.roi_y_edit, 7,im_grid_pos+3, 1,1)
         self.roi_y_edit.textChanged[str].connect(self.roi_text_edit)
         self.roi_y_edit.setValidator(double_validator)
         
         # ROI size
-<<<<<<< HEAD
-        l_label = QLabel('ROI size: ', self)
-        grid.addWidget(l_label, 7,im_grid_pos+4, 1,1)
-=======
         self.l_label = QLabel('ROI size: ', self)
         grid.addWidget(self.l_label, 7,im_grid_pos+4, 1,1)
->>>>>>> b65ba926
         self.roi_l_edit = QLineEdit(self)
         grid.addWidget(self.roi_l_edit, 7,im_grid_pos+5, 1,1)
         self.roi_l_edit.textChanged[str].connect(self.roi_text_edit)
@@ -657,25 +550,14 @@
         # display last image if toggle is True
         self.im_canvas = pg.ImageView()
         grid.addWidget(self.im_canvas, 1,im_grid_pos, 5,8)
-<<<<<<< HEAD
-        self.roi = pg.ROI((0,0), (10,10)) # 
-        self.roi.addTranslateHandle(10)  # allows the user to drag the ROI
-        self.roi.addScaleHandle((0,0), (0,0)) # user can resize the ROI
-        self.roi.sigRegionChangeFinished.connect(self.user_roi) # signal emitted when user stops dragging ROI
-        self.im_canvas.addItem(self.roi)
-=======
         self.roi = self.im_canvas.roi # get the ROI from the ROI plot
         self.roi.sigRegionChangeFinished.connect(self.user_roi) # signal emitted when user stops dragging ROI
->>>>>>> b65ba926
         self.im_canvas.show()
 
         # choose main window position and dimensions: (xpos,ypos,width,height)
         self.setGeometry(100, 100, 1200, 700)
         self.setWindowTitle('Single Atom Image Analyser')
-<<<<<<< HEAD
-=======
         self.setWindowIcon(QIcon('tempicon.png'))
->>>>>>> b65ba926
         
     #### #### initiation functions #### #### 
 
@@ -692,25 +574,6 @@
             self.reset_DW()
             
     def reset_DW(self):
-<<<<<<< HEAD
-        """Initiate the dir watcher (restarts a new instance if there is already
-        one running, since it crashes if there is an exception."""
-        if self.dir_watcher: # check if there is a current thread
-            self.dir_watcher.observer.stop()
-            del self.dir_watcher    # ensure that the old thread stops
-            self.dw_status_label.setText("Stopped")
-            
-        self.dir_watcher = dir_watcher()
-        self.dir_watcher.event_handler.event_path.connect(self.update_plot)
-        self.dw_status_label.setText("Running")
-        msg = QMessageBox()
-        msg.setIcon(QMessageBox.Information)
-        msg.setText("Directory Watcher initiated with settings:\n"+
-            "date\t\t\t--"+self.dir_watcher.date+"\n"+
-            self.dir_watcher.print_dirs(*self.dir_watcher.dirs_list))
-        msg.setStandardButtons(QMessageBox.Ok)
-        msg.exec_()
-=======
         """Initiate the dir watcher. If there is already one running, stop the 
         thread and delete the instance to ensure it doesn't run in the 
         background (which might overwrite files)."""
@@ -732,7 +595,6 @@
             msg.setStandardButtons(QMessageBox.Ok)
             msg.exec_()
             self.dw_init_button.setText('Stop directory watcher')
->>>>>>> b65ba926
                 
     #### #### user input functions #### #### 
     
@@ -741,20 +603,12 @@
         x0, y0 = self.roi.pos()  # lower left corner of bounding rectangle
         xw, yw = self.roi.size() # widths
         l = int(0.5*(xw+yw))  # want a square ROI
-<<<<<<< HEAD
-        xc, yc = int(x0 + l//2), int(y0 + l//2)  # centre
-        self.image_handler.set_roi(dimensions=[xc, yc, l])
-        # self.roi_x_edit.setText(str(xc)) # currently causes infinite loop
-        # self.roi_y_edit.setText(str(yc))
-        # self.roi_l_edit.setText(str(l))
-=======
         # note: setting the origing as bottom left but the image has origin top left
         xc, yc = int(x0 + l//2), self.image_handler.pic_size - int(y0 + l//2)  # centre
         self.image_handler.set_roi(dimensions=[xc, yc, l])
         self.xc_label.setText('ROI x_c = '+str(xc)) 
         self.yc_label.setText('ROI y_c = '+str(yc))
         self.l_label.setText('ROI size = '+str(l))
->>>>>>> b65ba926
             
     def pic_size_text_edit(self, text):
         """Update the specified size of an image in pixels when the user 
@@ -774,14 +628,6 @@
         
         if xc - l//2 < 0 or yc - l//2 < 0:
             l = 2*min([xc, yc])  # can't have the boundary go off the edge
-<<<<<<< HEAD
-        
-        self.image_handler.set_roi(dimensions=list(map(int, [xc, yc, l])))
-        print("ROI: ", [self.image_handler.xc, self.image_handler.yc, self.image_handler.roi_size])
-        
-        # update ROI on image canvas
-        self.roi.setPos(xc - l//2, yc - l//2)
-=======
         if int(l) == 0:
             l = -1 # can't have zero width
         
@@ -792,7 +638,6 @@
         # update ROI on image canvas
         # note: setting the origing as bottom left but the image has origin top left
         self.roi.setPos(xc - l//2, self.image_handler.pic_size - yc - l//2)
->>>>>>> b65ba926
         self.roi.setSize(l, l)
         
         
@@ -863,14 +708,9 @@
             except Exception: pass # if it's already been disconnected 
             
             # just process the image and set the text of the most recent file
-<<<<<<< HEAD
-            self.dir_watcher.event_handler.event_path.connect(self.image_handler.process)
-            self.dir_watcher.event_handler.event_path.connect(self.recent_label.setText) # might need a better label
-=======
             if self.dir_watcher: # check that the dir watcher exists to prevent crash
                 self.dir_watcher.event_handler.event_path.connect(self.image_handler.process)
                 self.dir_watcher.event_handler.event_path.connect(self.recent_label.setText) # might need a better label
->>>>>>> b65ba926
             
     #### #### canvas functions #### #### 
         
@@ -906,11 +746,8 @@
         
         self.plot_current_hist()
         self.plot_time = time.time() - t2
-<<<<<<< HEAD
-        
-=======
-    
-    #### #### save and load data functions #### ####
+
+#### #### save and load data functions #### ####
 
     def save_hist_data(self, trigger=None):
         """Prompt the user to give a directory to save the histogram data, then save"""
@@ -978,7 +815,6 @@
         except OSError:
             pass # user cancelled - file not found
 
->>>>>>> b65ba926
     #### #### testing functions #### #### 
         
     def print_times(self, unit="s"):
@@ -1021,11 +857,7 @@
             
 if __name__ == "__main__":
     # if running in IPython then creating an app instance isn't necessary...
-<<<<<<< HEAD
-    app = QApplication(sys.argv)  
-=======
     app = QApplication(sys.argv)
->>>>>>> b65ba926
     main_win = main_window()
     main_win.show()
     sys.exit(app.exec_())